{
<<<<<<< HEAD
 "cells": [
  {
   "cell_type": "markdown",
   "metadata": {},
   "source": [
    "# Google Colab (Skip locally)"
   ]
  },
  {
   "cell_type": "code",
   "execution_count": null,
   "metadata": {},
   "outputs": [],
   "source": [
    "#@title Mount your Google Drive\n",
    "# If you run this notebook locally or on a cluster (i.e. not on Google Colab)\n",
    "# you can delete this cell which is specific to Google Colab. You may also\n",
    "# change the paths for data/logs in Arguments below.\n",
    "%matplotlib inline\n",
    "%load_ext autoreload\n",
    "%autoreload 2\n",
    "\n",
    "from google.colab import drive\n",
    "drive.mount('/content/gdrive')"
   ]
  },
  {
   "cell_type": "code",
   "execution_count": null,
   "metadata": {},
   "outputs": [],
   "source": [
    "#@title Link your assignment folder & install requirements\n",
    "#@markdown Enter the path to the assignment folder in your Google Drive\n",
    "# If you run this notebook locally or on a cluster (i.e. not on Google Colab)\n",
    "# you can delete this cell which is specific to Google Colab. You may also\n",
    "# change the paths for data/logs in Arguments below.\n",
    "import sys\n",
    "import os\n",
    "import shutil\n",
    "import warnings\n",
    "\n",
    "folder = \"/content/gdrive/MyDrive/IFT6135/HW2_2025/src\" #@param {type:\"string\"}\n",
    "!ln -Ts \"$folder\" /content/src 2> /dev/null\n",
    "\n",
    "# Add the assignment folder to Python path\n",
    "if '/content/src' not in sys.path:\n",
    "  sys.path.insert(0, '/content/src')\n",
    "\n",
    "# Check if CUDA is available\n",
    "import torch\n",
    "if not torch.cuda.is_available():\n",
    "  warnings.warn('CUDA is not available.')"
   ]
  },
  {
   "cell_type": "markdown",
   "metadata": {},
   "source": [
    "# Imports & Setup"
   ]
  },
  {
   "cell_type": "code",
   "execution_count": null,
   "metadata": {},
   "outputs": [],
   "source": [
    "%matplotlib inline\n",
    "import warnings\n",
    "\n",
    "from main import train_models\n",
    "from arguments import Arguments\n",
    "import os\n",
    "from logzy import load_experiment\n",
    "from plots import *\n",
    "from shutil import make_archive\n",
    "\n",
    "models = ['lstm', 'gpt']\n",
    "seeds = [0, 42]"
   ]
  },
  {
   "cell_type": "markdown",
   "metadata": {},
   "source": [
    "# Experiments"
   ]
  },
  {
   "cell_type": "markdown",
   "metadata": {},
   "source": [
    "## Experiment 1 (Sanity Check)"
   ]
  },
  {
   "cell_type": "code",
   "execution_count": null,
   "metadata": {},
   "outputs": [],
   "source": [
    "experiment1 = Arguments()\n",
    "if colab: experiment1.num_workers = 2\n",
    "experiment1.log_dir = \"logs/experiment1\"\n",
    "\n",
    "for model in models:\n",
    "    experiment1.model = model\n",
    "    experiment1.exp_name = model\n",
    "    train_models(experiment1)"
   ]
  },
  {
   "cell_type": "code",
   "execution_count": null,
   "metadata": {},
   "outputs": [],
   "source": [
    "make_archive('experiment1', 'zip', 'logs/experiment1')"
   ]
  },
  {
   "cell_type": "markdown",
   "metadata": {},
   "source": [
    "## Experiment 2 (Scaling Data Size : Training Ratio)"
   ]
  },
  {
   "cell_type": "code",
   "execution_count": null,
   "metadata": {},
   "outputs": [],
   "source": [
    "experiment2 = Arguments()\n",
    "log_dir = \"logs/experiment2\"\n",
    "experiment2.verbose = False\n",
    "experiment2.n_steps = 200\n",
    "experiment2.eval_start = 100\n",
    "\n",
    "for model in models:\n",
    "    experiment2.model = model\n",
    "    experiment2.log_dir = os.path.join(log_dir, model)\n",
    "    for r in range(1, 10):\n",
    "        r = r / 10\n",
    "        experiment2.r_train = r\n",
    "        experiment2.exp_name = f\"{model}_r_{r}\"\n",
    "        train_models(experiment2)"
   ]
  },
  {
   "cell_type": "code",
   "execution_count": null,
   "metadata": {},
   "outputs": [],
   "source": [
    "make_archive('experiment2', 'zip', 'logs/experiment2')"
   ]
  },
  {
   "cell_type": "markdown",
   "metadata": {},
   "source": [
    "## Experiment 3 (Scaling Data Size : P)"
   ]
  },
  {
   "cell_type": "code",
   "execution_count": null,
   "metadata": {},
   "outputs": [],
   "source": [
    "experiment3 = Arguments()\n",
    "experiment3.log_dir = \"logs/experiment3\"\n",
    "experiment3.verbose = True\n",
    "\n",
    "experiment3.p = 11\n",
    "experiment3.operation_orders = [2, 3]\n",
    "\n",
    "for model in models:\n",
    "    experiment3.model = model\n",
    "    \n",
    "    experiment3.exp_name = model\n",
    "    train_models(experiment3)"
   ]
  },
  {
   "cell_type": "code",
   "execution_count": null,
   "metadata": {},
   "outputs": [],
   "source": [
    "make_archive('experiment3', 'zip', 'logs/experiment3')"
   ]
  },
  {
   "cell_type": "markdown",
   "metadata": {},
   "source": [
    "## Experiment 4 (Scaling Model Size)"
   ]
  },
  {
   "cell_type": "code",
   "execution_count": null,
   "metadata": {},
   "outputs": [],
   "source": [
    "experiment4 = Arguments()\n",
    "logdir = \"logs/experiment4\"\n",
    "experiment4.verbose = False\n",
    "\n",
    "for model in models:\n",
    "    experiment4.model = model\n",
    "    experiment4.log_dir = os.path.join(log_dir, model)\n",
    "    for L in [1, 2, 3]:\n",
    "        experiment4.num_layers = L\n",
    "        for d in [2**6, 2**7, 2**8]:\n",
    "            experiment4.embedding_size = d\n",
    "            experiment4.hidden_size = d\n",
    "            experiment4.exp_name = f\"{model}_L_{L}_d_{d}\"\n",
    "            train_models(experiment4)"
   ]
  },
  {
   "cell_type": "code",
   "execution_count": null,
   "metadata": {},
   "outputs": [],
   "source": [
    "make_archive('experiment4', 'zip', 'logs/experiment4')"
   ]
  },
  {
   "cell_type": "markdown",
   "metadata": {},
   "source": [
    "## Experiment 5 (Scaling Compute)"
   ]
  },
  {
   "cell_type": "code",
   "execution_count": null,
   "metadata": {},
   "outputs": [],
   "source": [
    "experiment5 = Arguments()\n",
    "log_dir = \"logs/experiment5\"\n",
    "experiment5.verbose = False\n",
    "\n",
    "experiment5.n_steps = 2 * 10**4 + 1\n",
    "\n",
    "for model in models:\n",
    "    experiment5.model = model\n",
    "    experiment5.log_dir = os.path.join(log_dir, model)\n",
    "    for B in [2**5, 2**6, 2**7, 2**8, 2**9]:\n",
    "        experiment5.train_batch_size = B\n",
    "\n",
    "        experiment5.exp_name = f\"{model}_B_{B}\"\n",
    "        train_models(experiment5)"
   ]
  },
  {
   "cell_type": "code",
   "execution_count": null,
   "metadata": {},
   "outputs": [],
   "source": [
    "make_archive('experiment5', 'zip', 'logs/experiment5')"
   ]
  },
  {
   "cell_type": "markdown",
   "metadata": {},
   "source": [
    "## Experiment 6 (Regularisation)"
   ]
  },
  {
   "cell_type": "code",
   "execution_count": null,
   "metadata": {},
   "outputs": [],
   "source": [
    "experiment6 = Arguments()\n",
    "log_dir = \"logs/experiment6\"\n",
    "experiment6.verbose = False\n",
    "\n",
    "experiment6.n_steps = 4 * 10**4 + 1\n",
    "model = \"lstm\"\n",
    "experiment6.model = model\n",
    "experiment6.log_dir = os.path.join(log_dir, model)\n",
    "\n",
    "for wd in [0.25, 0.5, 0.75, 1.0]:\n",
    "    experiment6.weight_decay = wd\n",
    "\n",
    "    experiment6.exp_name = f\"{model}_wd_{wd}\"\n",
    "    train_models(experiment6)"
   ]
  },
  {
   "cell_type": "code",
   "execution_count": null,
   "metadata": {},
   "outputs": [],
   "source": [
    "make_archive('experiment6', 'zip', 'logs/experiment6')"
   ]
  }
 ],
 "metadata": {
  "kernelspec": {
   "display_name": "ift",
   "language": "python",
   "name": "python3"
=======
  "cells": [
    {
      "cell_type": "markdown",
      "metadata": {
        "id": "view-in-github",
        "colab_type": "text"
      },
      "source": [
        "<a href=\"https://colab.research.google.com/github/fwilhelmy/IFT6135-HW2/blob/main/src/main.ipynb\" target=\"_parent\"><img src=\"https://colab.research.google.com/assets/colab-badge.svg\" alt=\"Open In Colab\"/></a>"
      ]
    },
    {
      "cell_type": "markdown",
      "metadata": {
        "id": "3BoGXuCytDke"
      },
      "source": [
        "# Google Colab (Skip locally)"
      ]
    },
    {
      "cell_type": "code",
      "execution_count": null,
      "metadata": {
        "id": "2JBbnEH7tDkf"
      },
      "outputs": [],
      "source": [
        "#@title Mount your Google Drive\n",
        "# If you run this notebook locally or on a cluster (i.e. not on Google Colab)\n",
        "# you can delete this cell which is specific to Google Colab. You may also\n",
        "# change the paths for data/logs in Arguments below.\n",
        "%matplotlib inline\n",
        "%load_ext autoreload\n",
        "%autoreload 2\n",
        "\n",
        "from google.colab import drive\n",
        "drive.mount('/content/gdrive')"
      ]
    },
    {
      "cell_type": "code",
      "execution_count": null,
      "metadata": {
        "id": "hV1z0vwUtDkg"
      },
      "outputs": [],
      "source": [
        "#@title Link your assignment folder & install requirements\n",
        "#@markdown Enter the path to the assignment folder in your Google Drive\n",
        "# If you run this notebook locally or on a cluster (i.e. not on Google Colab)\n",
        "# you can delete this cell which is specific to Google Colab. You may also\n",
        "# change the paths for data/logs in Arguments below.\n",
        "import sys\n",
        "import os\n",
        "import shutil\n",
        "import warnings\n",
        "\n",
        "folder = \"/content/gdrive/MyDrive/IFT6135/HW2_2025/src\" #@param {type:\"string\"}\n",
        "!ln -Ts \"$folder\" /content/src 2> /dev/null\n",
        "\n",
        "# Add the assignment folder to Python path\n",
        "if '/content/src' not in sys.path:\n",
        "  sys.path.insert(0, '/content/src')\n",
        "\n",
        "# Check if CUDA is available\n",
        "import torch\n",
        "if not torch.cuda.is_available():\n",
        "  warnings.warn('CUDA is not available.')"
      ]
    },
    {
      "cell_type": "markdown",
      "metadata": {
        "id": "ldEIIoy2tDkg"
      },
      "source": [
        "# Imports & Setup"
      ]
    },
    {
      "cell_type": "code",
      "execution_count": null,
      "metadata": {
        "id": "knBRl4V0tDkh"
      },
      "outputs": [],
      "source": [
        "%matplotlib inline\n",
        "import warnings\n",
        "\n",
        "from main import train_models\n",
        "from arguments import Arguments\n",
        "import os\n",
        "from logzy import load_experiment\n",
        "from plots import *\n",
        "\n",
        "models = ['lstm', 'gpt']\n",
        "seeds = [0, 42, 7]\n",
        "colab = False"
      ]
    },
    {
      "cell_type": "markdown",
      "metadata": {
        "id": "SxMDFKxZtDkh"
      },
      "source": [
        "# Experiments"
      ]
    },
    {
      "cell_type": "markdown",
      "metadata": {
        "id": "Dznm0rITtDkh"
      },
      "source": [
        "## Experiment 1 (Sanity Check)"
      ]
    },
    {
      "cell_type": "code",
      "execution_count": null,
      "metadata": {
        "id": "7rTZzNGktDkh"
      },
      "outputs": [],
      "source": [
        "experiment1 = Arguments()\n",
        "if colab: experiment1.num_workers = 2\n",
        "experiment1.log_dir = \"logs/experiment1\"\n",
        "\n",
        "for model in models:\n",
        "    experiment1.model = model\n",
        "    experiment1.exp_name = model\n",
        "    train_models(experiment1)"
      ]
    },
    {
      "cell_type": "code",
      "execution_count": null,
      "metadata": {
        "id": "mpcWe-1VtDki"
      },
      "outputs": [],
      "source": [
        "!zip -r experiment1.zip logs/experiment1"
      ]
    },
    {
      "cell_type": "markdown",
      "metadata": {
        "id": "TZM-b8xetDki"
      },
      "source": [
        "## Experiment 2 (Scaling Data Size : Training Ratio)"
      ]
    },
    {
      "cell_type": "code",
      "execution_count": null,
      "metadata": {
        "id": "PHKz_ulctDki"
      },
      "outputs": [],
      "source": [
        "experiment2 = Arguments()\n",
        "log_dir = \"logs/experiment2\"\n",
        "experiment2.verbose = False\n",
        "experiment2.n_steps = 200\n",
        "experiment2.eval_start = 100\n",
        "\n",
        "for model in models:\n",
        "    experiment2.model = model\n",
        "    experiment2.log_dir = os.path.join(log_dir, model)\n",
        "    for r in range(1, 10):\n",
        "        r = r / 10\n",
        "        experiment2.r_train = r\n",
        "        experiment2.exp_name = f\"{model}_r_{r}\"\n",
        "        train_models(experiment2)"
      ]
    },
    {
      "cell_type": "code",
      "execution_count": null,
      "metadata": {
        "id": "yHwJ0lXdtDki"
      },
      "outputs": [],
      "source": [
        "!zip -r experiment2.zip logs/experiment2"
      ]
    },
    {
      "cell_type": "markdown",
      "metadata": {
        "id": "__5RVM-EtDki"
      },
      "source": [
        "## Experiment 3 (Scaling Data Size : P)"
      ]
    },
    {
      "cell_type": "code",
      "execution_count": null,
      "metadata": {
        "id": "NLXlrKritDkj"
      },
      "outputs": [],
      "source": [
        "experiment3 = Arguments()\n",
        "experiment3.log_dir = \"logs/experiment3\"\n",
        "experiment3.verbose = True\n",
        "\n",
        "experiment3.p = 11\n",
        "experiment3.operation_orders = [2, 3]\n",
        "\n",
        "for model in models:\n",
        "    experiment3.model = model\n",
        "    experiment3.exp_name = model\n",
        "    train_models(experiment3)"
      ]
    },
    {
      "cell_type": "code",
      "execution_count": null,
      "metadata": {
        "id": "hwDhp5Y4tDkj"
      },
      "outputs": [],
      "source": [
        "!zip -r experiment3.zip logs/experiment3"
      ]
    },
    {
      "cell_type": "markdown",
      "metadata": {
        "id": "AhMXqRKbtDkj"
      },
      "source": [
        "## Experiment 4 (Scaling Model Size)"
      ]
    },
    {
      "cell_type": "code",
      "execution_count": null,
      "metadata": {
        "id": "nJeLaomxtDkj"
      },
      "outputs": [],
      "source": [
        "experiment4 = Arguments()\n",
        "logdir = \"logs/experiment4\"\n",
        "experiment4.verbose = False\n",
        "\n",
        "for model in models:\n",
        "    experiment4.model = model\n",
        "    experiment4.log_dir = os.path.join(log_dir, model)\n",
        "    for L in [1, 2, 3]:\n",
        "        experiment4.num_layers = L\n",
        "        for d in [2**6, 2**7, 2**8]:\n",
        "            experiment4.embedding_size = d\n",
        "            experiment4.hidden_size = d\n",
        "            experiment4.exp_name = f\"{model}_L_{L}_d_{d}\"\n",
        "            train_models(experiment4)"
      ]
    },
    {
      "cell_type": "code",
      "execution_count": null,
      "metadata": {
        "id": "BMMgCFqwtDkj"
      },
      "outputs": [],
      "source": [
        "!zip -r experiment4.zip logs/experiment4"
      ]
    },
    {
      "cell_type": "markdown",
      "metadata": {
        "id": "GqSs6Bm4tDkj"
      },
      "source": [
        "## Experiment 5 (Scaling Compute)"
      ]
    },
    {
      "cell_type": "code",
      "execution_count": null,
      "metadata": {
        "id": "KtLPLgOZtDkk",
        "outputId": "3bc79a56-5207-4173-8b39-7bf0a785c1f0"
      },
      "outputs": [
        {
          "name": "stdout",
          "output_type": "stream",
          "text": [
            "Training model lstm_B_32\n",
            "(1/2) Running training for seed 0\n"
          ]
        }
      ],
      "source": [
        "experiment5 = Arguments()\n",
        "log_dir = \"logs/experiment5\"\n",
        "experiment5.verbose = False\n",
        "\n",
        "experiment5.n_steps = 2 * 10**4 + 1\n",
        "\n",
        "for model in models:\n",
        "    experiment5.model = model\n",
        "    experiment5.log_dir = os.path.join(log_dir, model)\n",
        "    for B in [2**5, 2**6, 2**7, 2**8, 2**9]:\n",
        "        experiment5.train_batch_size = B\n",
        "        experiment5.exp_name = f\"{model}_B_{B}\"\n",
        "        train_models(experiment5)"
      ]
    },
    {
      "cell_type": "code",
      "execution_count": null,
      "metadata": {
        "id": "R0r5JEqhtDkk"
      },
      "outputs": [],
      "source": [
        "!zip -r experiment5.zip logs/experiment5"
      ]
    },
    {
      "cell_type": "markdown",
      "metadata": {
        "id": "nwWeD_ZktDkk"
      },
      "source": [
        "## Experiment 6 (Regularisation)"
      ]
    },
    {
      "cell_type": "code",
      "execution_count": null,
      "metadata": {
        "id": "aAPyzRb7tDkk"
      },
      "outputs": [],
      "source": [
        "experiment6 = Arguments()\n",
        "log_dir = \"logs/experiment6\"\n",
        "experiment6.verbose = False\n",
        "\n",
        "experiment6.n_steps = 4 * 10**4 + 1\n",
        "model = \"lstm\"\n",
        "experiment6.model = model\n",
        "experiment6.log_dir = os.path.join(log_dir, model)\n",
        "\n",
        "for wd in [0.25, 0.5, 0.75, 1.0]:\n",
        "    experiment6.weight_decay = wd\n",
        "    experiment6.exp_name = f\"{model}_wd_{wd}\"\n",
        "    train_models(experiment6)"
      ]
    },
    {
      "cell_type": "code",
      "execution_count": null,
      "metadata": {
        "id": "AhMEY9wUtDkk"
      },
      "outputs": [],
      "source": [
        "!zip -r experiment6.zip logs/experiment6"
      ]
    }
  ],
  "metadata": {
    "kernelspec": {
      "display_name": "Python 3",
      "name": "python3"
    },
    "language_info": {
      "codemirror_mode": {
        "name": "ipython",
        "version": 3
      },
      "file_extension": ".py",
      "mimetype": "text/x-python",
      "name": "python",
      "nbconvert_exporter": "python",
      "pygments_lexer": "ipython3",
      "version": "3.13.2"
    },
    "colab": {
      "provenance": [],
      "gpuType": "T4",
      "include_colab_link": true
    },
    "accelerator": "GPU"
>>>>>>> f05129db
  },
  "nbformat": 4,
  "nbformat_minor": 0
}<|MERGE_RESOLUTION|>--- conflicted
+++ resolved
@@ -1,5 +1,405 @@
 {
-<<<<<<< HEAD
+  "cells": [
+    {
+      "cell_type": "markdown",
+      "metadata": {
+        "id": "view-in-github",
+        "colab_type": "text"
+      },
+      "source": [
+        "<a href=\"https://colab.research.google.com/github/fwilhelmy/IFT6135-HW2/blob/main/src/main.ipynb\" target=\"_parent\"><img src=\"https://colab.research.google.com/assets/colab-badge.svg\" alt=\"Open In Colab\"/></a>"
+      ]
+    },
+    {
+      "cell_type": "markdown",
+      "metadata": {
+        "id": "3BoGXuCytDke"
+      },
+      "source": [
+        "# Google Colab (Skip locally)"
+      ]
+    },
+    {
+      "cell_type": "code",
+      "execution_count": null,
+      "metadata": {
+        "id": "2JBbnEH7tDkf"
+      },
+      "outputs": [],
+      "source": [
+        "#@title Mount your Google Drive\n",
+        "# If you run this notebook locally or on a cluster (i.e. not on Google Colab)\n",
+        "# you can delete this cell which is specific to Google Colab. You may also\n",
+        "# change the paths for data/logs in Arguments below.\n",
+        "%matplotlib inline\n",
+        "%load_ext autoreload\n",
+        "%autoreload 2\n",
+        "\n",
+        "from google.colab import drive\n",
+        "drive.mount('/content/gdrive')"
+      ]
+    },
+    {
+      "cell_type": "code",
+      "execution_count": null,
+      "metadata": {
+        "id": "hV1z0vwUtDkg"
+      },
+      "outputs": [],
+      "source": [
+        "#@title Link your assignment folder & install requirements\n",
+        "#@markdown Enter the path to the assignment folder in your Google Drive\n",
+        "# If you run this notebook locally or on a cluster (i.e. not on Google Colab)\n",
+        "# you can delete this cell which is specific to Google Colab. You may also\n",
+        "# change the paths for data/logs in Arguments below.\n",
+        "import sys\n",
+        "import os\n",
+        "import shutil\n",
+        "import warnings\n",
+        "\n",
+        "folder = \"/content/gdrive/MyDrive/IFT6135/HW2_2025/src\" #@param {type:\"string\"}\n",
+        "!ln -Ts \"$folder\" /content/src 2> /dev/null\n",
+        "\n",
+        "# Add the assignment folder to Python path\n",
+        "if '/content/src' not in sys.path:\n",
+        "  sys.path.insert(0, '/content/src')\n",
+        "\n",
+        "# Check if CUDA is available\n",
+        "import torch\n",
+        "if not torch.cuda.is_available():\n",
+        "  warnings.warn('CUDA is not available.')"
+      ]
+    },
+    {
+      "cell_type": "markdown",
+      "metadata": {
+        "id": "ldEIIoy2tDkg"
+      },
+      "source": [
+        "# Imports & Setup"
+      ]
+    },
+    {
+      "cell_type": "code",
+      "execution_count": null,
+      "metadata": {
+        "id": "knBRl4V0tDkh"
+      },
+      "outputs": [],
+      "source": [
+        "%matplotlib inline\n",
+        "import warnings\n",
+        "\n",
+        "from main import train_models\n",
+        "from arguments import Arguments\n",
+        "import os\n",
+        "from logzy import load_experiment\n",
+        "from plots import *\n",
+        "\n",
+        "models = ['lstm', 'gpt']\n",
+        "seeds = [0, 42, 7]\n",
+        "colab = False"
+      ]
+    },
+    {
+      "cell_type": "markdown",
+      "metadata": {
+        "id": "SxMDFKxZtDkh"
+      },
+      "source": [
+        "# Experiments"
+      ]
+    },
+    {
+      "cell_type": "markdown",
+      "metadata": {
+        "id": "Dznm0rITtDkh"
+      },
+      "source": [
+        "## Experiment 1 (Sanity Check)"
+      ]
+    },
+    {
+      "cell_type": "code",
+      "execution_count": null,
+      "metadata": {
+        "id": "7rTZzNGktDkh"
+      },
+      "outputs": [],
+      "source": [
+        "experiment1 = Arguments()\n",
+        "if colab: experiment1.num_workers = 2\n",
+        "experiment1.log_dir = \"logs/experiment1\"\n",
+        "\n",
+        "for model in models:\n",
+        "    experiment1.model = model\n",
+        "    experiment1.exp_name = model\n",
+        "    train_models(experiment1)"
+      ]
+    },
+    {
+      "cell_type": "code",
+      "execution_count": null,
+      "metadata": {
+        "id": "mpcWe-1VtDki"
+      },
+      "outputs": [],
+      "source": [
+        "!zip -r experiment1.zip logs/experiment1"
+      ]
+    },
+    {
+      "cell_type": "markdown",
+      "metadata": {
+        "id": "TZM-b8xetDki"
+      },
+      "source": [
+        "## Experiment 2 (Scaling Data Size : Training Ratio)"
+      ]
+    },
+    {
+      "cell_type": "code",
+      "execution_count": null,
+      "metadata": {
+        "id": "PHKz_ulctDki"
+      },
+      "outputs": [],
+      "source": [
+        "experiment2 = Arguments()\n",
+        "log_dir = \"logs/experiment2\"\n",
+        "experiment2.verbose = False\n",
+        "experiment2.n_steps = 200\n",
+        "experiment2.eval_start = 100\n",
+        "\n",
+        "for model in models:\n",
+        "    experiment2.model = model\n",
+        "    experiment2.log_dir = os.path.join(log_dir, model)\n",
+        "    for r in range(1, 10):\n",
+        "        r = r / 10\n",
+        "        experiment2.r_train = r\n",
+        "        experiment2.exp_name = f\"{model}_r_{r}\"\n",
+        "        train_models(experiment2)"
+      ]
+    },
+    {
+      "cell_type": "code",
+      "execution_count": null,
+      "metadata": {
+        "id": "yHwJ0lXdtDki"
+      },
+      "outputs": [],
+      "source": [
+        "!zip -r experiment2.zip logs/experiment2"
+      ]
+    },
+    {
+      "cell_type": "markdown",
+      "metadata": {
+        "id": "__5RVM-EtDki"
+      },
+      "source": [
+        "## Experiment 3 (Scaling Data Size : P)"
+      ]
+    },
+    {
+      "cell_type": "code",
+      "execution_count": null,
+      "metadata": {
+        "id": "NLXlrKritDkj"
+      },
+      "outputs": [],
+      "source": [
+        "experiment3 = Arguments()\n",
+        "experiment3.log_dir = \"logs/experiment3\"\n",
+        "experiment3.verbose = True\n",
+        "\n",
+        "experiment3.p = 11\n",
+        "experiment3.operation_orders = [2, 3]\n",
+        "\n",
+        "for model in models:\n",
+        "    experiment3.model = model\n",
+        "    experiment3.exp_name = model\n",
+        "    train_models(experiment3)"
+      ]
+    },
+    {
+      "cell_type": "code",
+      "execution_count": null,
+      "metadata": {
+        "id": "hwDhp5Y4tDkj"
+      },
+      "outputs": [],
+      "source": [
+        "!zip -r experiment3.zip logs/experiment3"
+      ]
+    },
+    {
+      "cell_type": "markdown",
+      "metadata": {
+        "id": "AhMXqRKbtDkj"
+      },
+      "source": [
+        "## Experiment 4 (Scaling Model Size)"
+      ]
+    },
+    {
+      "cell_type": "code",
+      "execution_count": null,
+      "metadata": {
+        "id": "nJeLaomxtDkj"
+      },
+      "outputs": [],
+      "source": [
+        "experiment4 = Arguments()\n",
+        "logdir = \"logs/experiment4\"\n",
+        "experiment4.verbose = False\n",
+        "\n",
+        "for model in models:\n",
+        "    experiment4.model = model\n",
+        "    experiment4.log_dir = os.path.join(log_dir, model)\n",
+        "    for L in [1, 2, 3]:\n",
+        "        experiment4.num_layers = L\n",
+        "        for d in [2**6, 2**7, 2**8]:\n",
+        "            experiment4.embedding_size = d\n",
+        "            experiment4.hidden_size = d\n",
+        "            experiment4.exp_name = f\"{model}_L_{L}_d_{d}\"\n",
+        "            train_models(experiment4)"
+      ]
+    },
+    {
+      "cell_type": "code",
+      "execution_count": null,
+      "metadata": {
+        "id": "BMMgCFqwtDkj"
+      },
+      "outputs": [],
+      "source": [
+        "!zip -r experiment4.zip logs/experiment4"
+      ]
+    },
+    {
+      "cell_type": "markdown",
+      "metadata": {
+        "id": "GqSs6Bm4tDkj"
+      },
+      "source": [
+        "## Experiment 5 (Scaling Compute)"
+      ]
+    },
+    {
+      "cell_type": "code",
+      "execution_count": null,
+      "metadata": {
+        "id": "KtLPLgOZtDkk",
+        "outputId": "3bc79a56-5207-4173-8b39-7bf0a785c1f0"
+      },
+      "outputs": [
+        {
+          "name": "stdout",
+          "output_type": "stream",
+          "text": [
+            "Training model lstm_B_32\n",
+            "(1/2) Running training for seed 0\n"
+          ]
+        }
+      ],
+      "source": [
+        "experiment5 = Arguments()\n",
+        "log_dir = \"logs/experiment5\"\n",
+        "experiment5.verbose = False\n",
+        "\n",
+        "experiment5.n_steps = 2 * 10**4 + 1\n",
+        "\n",
+        "for model in models:\n",
+        "    experiment5.model = model\n",
+        "    experiment5.log_dir = os.path.join(log_dir, model)\n",
+        "    for B in [2**5, 2**6, 2**7, 2**8, 2**9]:\n",
+        "        experiment5.train_batch_size = B\n",
+        "        experiment5.exp_name = f\"{model}_B_{B}\"\n",
+        "        train_models(experiment5)"
+      ]
+    },
+    {
+      "cell_type": "code",
+      "execution_count": null,
+      "metadata": {
+        "id": "R0r5JEqhtDkk"
+      },
+      "outputs": [],
+      "source": [
+        "!zip -r experiment5.zip logs/experiment5"
+      ]
+    },
+    {
+      "cell_type": "markdown",
+      "metadata": {
+        "id": "nwWeD_ZktDkk"
+      },
+      "source": [
+        "## Experiment 6 (Regularisation)"
+      ]
+    },
+    {
+      "cell_type": "code",
+      "execution_count": null,
+      "metadata": {
+        "id": "aAPyzRb7tDkk"
+      },
+      "outputs": [],
+      "source": [
+        "experiment6 = Arguments()\n",
+        "log_dir = \"logs/experiment6\"\n",
+        "experiment6.verbose = False\n",
+        "\n",
+        "experiment6.n_steps = 4 * 10**4 + 1\n",
+        "model = \"lstm\"\n",
+        "experiment6.model = model\n",
+        "experiment6.log_dir = os.path.join(log_dir, model)\n",
+        "\n",
+        "for wd in [0.25, 0.5, 0.75, 1.0]:\n",
+        "    experiment6.weight_decay = wd\n",
+        "    experiment6.exp_name = f\"{model}_wd_{wd}\"\n",
+        "    train_models(experiment6)"
+      ]
+    },
+    {
+      "cell_type": "code",
+      "execution_count": null,
+      "metadata": {
+        "id": "AhMEY9wUtDkk"
+      },
+      "outputs": [],
+      "source": [
+        "!zip -r experiment6.zip logs/experiment6"
+      ]
+    }
+  ],
+  "metadata": {
+    "kernelspec": {
+      "display_name": "Python 3",
+      "name": "python3"
+    },
+    "language_info": {
+      "codemirror_mode": {
+        "name": "ipython",
+        "version": 3
+      },
+      "file_extension": ".py",
+      "mimetype": "text/x-python",
+      "name": "python",
+      "nbconvert_exporter": "python",
+      "pygments_lexer": "ipython3",
+      "version": "3.13.2"
+    },
+    "colab": {
+      "provenance": [],
+      "gpuType": "T4",
+      "include_colab_link": true
+    },
+    "accelerator": "GPU"
+  },
+  "nbformat": 4,
+  "nbformat_minor": 0
  "cells": [
   {
    "cell_type": "markdown",
@@ -315,407 +715,20 @@
    "display_name": "ift",
    "language": "python",
    "name": "python3"
-=======
-  "cells": [
-    {
-      "cell_type": "markdown",
-      "metadata": {
-        "id": "view-in-github",
-        "colab_type": "text"
-      },
-      "source": [
-        "<a href=\"https://colab.research.google.com/github/fwilhelmy/IFT6135-HW2/blob/main/src/main.ipynb\" target=\"_parent\"><img src=\"https://colab.research.google.com/assets/colab-badge.svg\" alt=\"Open In Colab\"/></a>"
-      ]
-    },
-    {
-      "cell_type": "markdown",
-      "metadata": {
-        "id": "3BoGXuCytDke"
-      },
-      "source": [
-        "# Google Colab (Skip locally)"
-      ]
-    },
-    {
-      "cell_type": "code",
-      "execution_count": null,
-      "metadata": {
-        "id": "2JBbnEH7tDkf"
-      },
-      "outputs": [],
-      "source": [
-        "#@title Mount your Google Drive\n",
-        "# If you run this notebook locally or on a cluster (i.e. not on Google Colab)\n",
-        "# you can delete this cell which is specific to Google Colab. You may also\n",
-        "# change the paths for data/logs in Arguments below.\n",
-        "%matplotlib inline\n",
-        "%load_ext autoreload\n",
-        "%autoreload 2\n",
-        "\n",
-        "from google.colab import drive\n",
-        "drive.mount('/content/gdrive')"
-      ]
-    },
-    {
-      "cell_type": "code",
-      "execution_count": null,
-      "metadata": {
-        "id": "hV1z0vwUtDkg"
-      },
-      "outputs": [],
-      "source": [
-        "#@title Link your assignment folder & install requirements\n",
-        "#@markdown Enter the path to the assignment folder in your Google Drive\n",
-        "# If you run this notebook locally or on a cluster (i.e. not on Google Colab)\n",
-        "# you can delete this cell which is specific to Google Colab. You may also\n",
-        "# change the paths for data/logs in Arguments below.\n",
-        "import sys\n",
-        "import os\n",
-        "import shutil\n",
-        "import warnings\n",
-        "\n",
-        "folder = \"/content/gdrive/MyDrive/IFT6135/HW2_2025/src\" #@param {type:\"string\"}\n",
-        "!ln -Ts \"$folder\" /content/src 2> /dev/null\n",
-        "\n",
-        "# Add the assignment folder to Python path\n",
-        "if '/content/src' not in sys.path:\n",
-        "  sys.path.insert(0, '/content/src')\n",
-        "\n",
-        "# Check if CUDA is available\n",
-        "import torch\n",
-        "if not torch.cuda.is_available():\n",
-        "  warnings.warn('CUDA is not available.')"
-      ]
-    },
-    {
-      "cell_type": "markdown",
-      "metadata": {
-        "id": "ldEIIoy2tDkg"
-      },
-      "source": [
-        "# Imports & Setup"
-      ]
-    },
-    {
-      "cell_type": "code",
-      "execution_count": null,
-      "metadata": {
-        "id": "knBRl4V0tDkh"
-      },
-      "outputs": [],
-      "source": [
-        "%matplotlib inline\n",
-        "import warnings\n",
-        "\n",
-        "from main import train_models\n",
-        "from arguments import Arguments\n",
-        "import os\n",
-        "from logzy import load_experiment\n",
-        "from plots import *\n",
-        "\n",
-        "models = ['lstm', 'gpt']\n",
-        "seeds = [0, 42, 7]\n",
-        "colab = False"
-      ]
-    },
-    {
-      "cell_type": "markdown",
-      "metadata": {
-        "id": "SxMDFKxZtDkh"
-      },
-      "source": [
-        "# Experiments"
-      ]
-    },
-    {
-      "cell_type": "markdown",
-      "metadata": {
-        "id": "Dznm0rITtDkh"
-      },
-      "source": [
-        "## Experiment 1 (Sanity Check)"
-      ]
-    },
-    {
-      "cell_type": "code",
-      "execution_count": null,
-      "metadata": {
-        "id": "7rTZzNGktDkh"
-      },
-      "outputs": [],
-      "source": [
-        "experiment1 = Arguments()\n",
-        "if colab: experiment1.num_workers = 2\n",
-        "experiment1.log_dir = \"logs/experiment1\"\n",
-        "\n",
-        "for model in models:\n",
-        "    experiment1.model = model\n",
-        "    experiment1.exp_name = model\n",
-        "    train_models(experiment1)"
-      ]
-    },
-    {
-      "cell_type": "code",
-      "execution_count": null,
-      "metadata": {
-        "id": "mpcWe-1VtDki"
-      },
-      "outputs": [],
-      "source": [
-        "!zip -r experiment1.zip logs/experiment1"
-      ]
-    },
-    {
-      "cell_type": "markdown",
-      "metadata": {
-        "id": "TZM-b8xetDki"
-      },
-      "source": [
-        "## Experiment 2 (Scaling Data Size : Training Ratio)"
-      ]
-    },
-    {
-      "cell_type": "code",
-      "execution_count": null,
-      "metadata": {
-        "id": "PHKz_ulctDki"
-      },
-      "outputs": [],
-      "source": [
-        "experiment2 = Arguments()\n",
-        "log_dir = \"logs/experiment2\"\n",
-        "experiment2.verbose = False\n",
-        "experiment2.n_steps = 200\n",
-        "experiment2.eval_start = 100\n",
-        "\n",
-        "for model in models:\n",
-        "    experiment2.model = model\n",
-        "    experiment2.log_dir = os.path.join(log_dir, model)\n",
-        "    for r in range(1, 10):\n",
-        "        r = r / 10\n",
-        "        experiment2.r_train = r\n",
-        "        experiment2.exp_name = f\"{model}_r_{r}\"\n",
-        "        train_models(experiment2)"
-      ]
-    },
-    {
-      "cell_type": "code",
-      "execution_count": null,
-      "metadata": {
-        "id": "yHwJ0lXdtDki"
-      },
-      "outputs": [],
-      "source": [
-        "!zip -r experiment2.zip logs/experiment2"
-      ]
-    },
-    {
-      "cell_type": "markdown",
-      "metadata": {
-        "id": "__5RVM-EtDki"
-      },
-      "source": [
-        "## Experiment 3 (Scaling Data Size : P)"
-      ]
-    },
-    {
-      "cell_type": "code",
-      "execution_count": null,
-      "metadata": {
-        "id": "NLXlrKritDkj"
-      },
-      "outputs": [],
-      "source": [
-        "experiment3 = Arguments()\n",
-        "experiment3.log_dir = \"logs/experiment3\"\n",
-        "experiment3.verbose = True\n",
-        "\n",
-        "experiment3.p = 11\n",
-        "experiment3.operation_orders = [2, 3]\n",
-        "\n",
-        "for model in models:\n",
-        "    experiment3.model = model\n",
-        "    experiment3.exp_name = model\n",
-        "    train_models(experiment3)"
-      ]
-    },
-    {
-      "cell_type": "code",
-      "execution_count": null,
-      "metadata": {
-        "id": "hwDhp5Y4tDkj"
-      },
-      "outputs": [],
-      "source": [
-        "!zip -r experiment3.zip logs/experiment3"
-      ]
-    },
-    {
-      "cell_type": "markdown",
-      "metadata": {
-        "id": "AhMXqRKbtDkj"
-      },
-      "source": [
-        "## Experiment 4 (Scaling Model Size)"
-      ]
-    },
-    {
-      "cell_type": "code",
-      "execution_count": null,
-      "metadata": {
-        "id": "nJeLaomxtDkj"
-      },
-      "outputs": [],
-      "source": [
-        "experiment4 = Arguments()\n",
-        "logdir = \"logs/experiment4\"\n",
-        "experiment4.verbose = False\n",
-        "\n",
-        "for model in models:\n",
-        "    experiment4.model = model\n",
-        "    experiment4.log_dir = os.path.join(log_dir, model)\n",
-        "    for L in [1, 2, 3]:\n",
-        "        experiment4.num_layers = L\n",
-        "        for d in [2**6, 2**7, 2**8]:\n",
-        "            experiment4.embedding_size = d\n",
-        "            experiment4.hidden_size = d\n",
-        "            experiment4.exp_name = f\"{model}_L_{L}_d_{d}\"\n",
-        "            train_models(experiment4)"
-      ]
-    },
-    {
-      "cell_type": "code",
-      "execution_count": null,
-      "metadata": {
-        "id": "BMMgCFqwtDkj"
-      },
-      "outputs": [],
-      "source": [
-        "!zip -r experiment4.zip logs/experiment4"
-      ]
-    },
-    {
-      "cell_type": "markdown",
-      "metadata": {
-        "id": "GqSs6Bm4tDkj"
-      },
-      "source": [
-        "## Experiment 5 (Scaling Compute)"
-      ]
-    },
-    {
-      "cell_type": "code",
-      "execution_count": null,
-      "metadata": {
-        "id": "KtLPLgOZtDkk",
-        "outputId": "3bc79a56-5207-4173-8b39-7bf0a785c1f0"
-      },
-      "outputs": [
-        {
-          "name": "stdout",
-          "output_type": "stream",
-          "text": [
-            "Training model lstm_B_32\n",
-            "(1/2) Running training for seed 0\n"
-          ]
-        }
-      ],
-      "source": [
-        "experiment5 = Arguments()\n",
-        "log_dir = \"logs/experiment5\"\n",
-        "experiment5.verbose = False\n",
-        "\n",
-        "experiment5.n_steps = 2 * 10**4 + 1\n",
-        "\n",
-        "for model in models:\n",
-        "    experiment5.model = model\n",
-        "    experiment5.log_dir = os.path.join(log_dir, model)\n",
-        "    for B in [2**5, 2**6, 2**7, 2**8, 2**9]:\n",
-        "        experiment5.train_batch_size = B\n",
-        "        experiment5.exp_name = f\"{model}_B_{B}\"\n",
-        "        train_models(experiment5)"
-      ]
-    },
-    {
-      "cell_type": "code",
-      "execution_count": null,
-      "metadata": {
-        "id": "R0r5JEqhtDkk"
-      },
-      "outputs": [],
-      "source": [
-        "!zip -r experiment5.zip logs/experiment5"
-      ]
-    },
-    {
-      "cell_type": "markdown",
-      "metadata": {
-        "id": "nwWeD_ZktDkk"
-      },
-      "source": [
-        "## Experiment 6 (Regularisation)"
-      ]
-    },
-    {
-      "cell_type": "code",
-      "execution_count": null,
-      "metadata": {
-        "id": "aAPyzRb7tDkk"
-      },
-      "outputs": [],
-      "source": [
-        "experiment6 = Arguments()\n",
-        "log_dir = \"logs/experiment6\"\n",
-        "experiment6.verbose = False\n",
-        "\n",
-        "experiment6.n_steps = 4 * 10**4 + 1\n",
-        "model = \"lstm\"\n",
-        "experiment6.model = model\n",
-        "experiment6.log_dir = os.path.join(log_dir, model)\n",
-        "\n",
-        "for wd in [0.25, 0.5, 0.75, 1.0]:\n",
-        "    experiment6.weight_decay = wd\n",
-        "    experiment6.exp_name = f\"{model}_wd_{wd}\"\n",
-        "    train_models(experiment6)"
-      ]
-    },
-    {
-      "cell_type": "code",
-      "execution_count": null,
-      "metadata": {
-        "id": "AhMEY9wUtDkk"
-      },
-      "outputs": [],
-      "source": [
-        "!zip -r experiment6.zip logs/experiment6"
-      ]
-    }
-  ],
-  "metadata": {
-    "kernelspec": {
-      "display_name": "Python 3",
-      "name": "python3"
-    },
-    "language_info": {
-      "codemirror_mode": {
-        "name": "ipython",
-        "version": 3
-      },
-      "file_extension": ".py",
-      "mimetype": "text/x-python",
-      "name": "python",
-      "nbconvert_exporter": "python",
-      "pygments_lexer": "ipython3",
-      "version": "3.13.2"
-    },
-    "colab": {
-      "provenance": [],
-      "gpuType": "T4",
-      "include_colab_link": true
-    },
-    "accelerator": "GPU"
->>>>>>> f05129db
-  },
-  "nbformat": 4,
-  "nbformat_minor": 0
+  },
+  "language_info": {
+   "codemirror_mode": {
+    "name": "ipython",
+    "version": 3
+   },
+   "file_extension": ".py",
+   "mimetype": "text/x-python",
+   "name": "python",
+   "nbconvert_exporter": "python",
+   "pygments_lexer": "ipython3",
+   "version": "3.13.2"
+  }
+ },
+ "nbformat": 4,
+ "nbformat_minor": 2
 }